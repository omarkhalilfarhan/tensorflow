--- conflicted
+++ resolved
@@ -68,13 +68,8 @@
       total_size_2 *= s
 
     # Initializes the input tensor with array containing numbers from 0 to 1.
-<<<<<<< HEAD
-    # We keep the input tensor values fairly small to avoid overflowing a float16 
-    # tensor during the conv3d 
-=======
     # We keep the input tensor values fairly small to avoid overflowing float16
     # during the conv3d.
->>>>>>> c0b8a077
     x1 = [f * 1.0 / total_size_1 for f in range(1, total_size_1 + 1)]
     x2 = [f * 1.0 / total_size_2 for f in range(1, total_size_2 + 1)]
     with self.test_session(use_gpu=use_gpu):
@@ -120,17 +115,6 @@
           if value.dtype == np.float16:
             tol = 1e-3
 
-<<<<<<< HEAD
-          self.assertAllClose(expected, value.flatten(), atol=tol,
-                              rtol=tol)
-
-  def testConv3D1x1x1Filter(self):
-    expected_output = [
-        0.18518519,  0.22222222,  0.25925926,  0.40740741,  0.5       ,
-        0.59259259,  0.62962963,  0.77777778,  0.92592593,  0.85185185,
-        1.05555556,  1.25925926,  1.07407407,  1.33333333,  1.59259259,
-        1.2962963 ,  1.61111111,  1.92592593
-=======
           self.assertAllClose(expected, value.flatten(), atol=tol, rtol=tol)
 
   def testConv3D1x1x1Filter(self):
@@ -138,7 +122,6 @@
         0.18518519, 0.22222222, 0.25925926, 0.40740741, 0.5, 0.59259259,
         0.62962963, 0.77777778, 0.92592593, 0.85185185, 1.05555556, 1.25925926,
         1.07407407, 1.33333333, 1.59259259, 1.2962963, 1.61111111, 1.92592593
->>>>>>> c0b8a077
     ]
 
     # These are equivalent to the Conv2D1x1 case.
@@ -164,17 +147,10 @@
   # Expected values computed using scipy's correlate function.
   def testConv3D2x2x2Filter(self):
     expected_output = [
-<<<<<<< HEAD
-        3.77199074,   3.85069444,   3.92939815,   4.2650463 ,   4.35763889,
-        4.45023148,   6.73032407,   6.89236111,   7.05439815,   7.22337963,
-        7.39930556,   7.57523148,   9.68865741,   9.93402778,  10.17939815,
-        10.18171296,  10.44097222,  10.70023148
-=======
         3.77199074, 3.85069444, 3.92939815, 4.2650463, 4.35763889, 4.45023148,
         6.73032407, 6.89236111, 7.05439815, 7.22337963, 7.39930556, 7.57523148,
         9.68865741, 9.93402778, 10.17939815, 10.18171296, 10.44097222,
         10.70023148
->>>>>>> c0b8a077
     ]
     # expected_shape = [1, 3, 1, 2, 5]
     self._VerifyValues(
@@ -186,21 +162,6 @@
 
   def testConv3DStrides(self):
     expected_output = [
-<<<<<<< HEAD
-        0.06071429,  0.08988095,  0.10238095,  0.11488095,  0.12738095,
-        0.13988095,  0.08452381,  0.26071429,  0.35238095,  0.36488095,
-        0.37738095,  0.38988095,  0.40238095,  0.23452381,  0.46071429,
-        0.61488095,  0.62738095,  0.63988095,  0.65238095,  0.66488095,
-        0.38452381,  1.12738095,  1.48988095,  1.50238095,  1.51488095,
-        1.52738095,  1.53988095,  0.88452381,  1.32738095,  1.75238095,
-        1.76488095,  1.77738095,  1.78988095,  1.80238095,  1.03452381,
-        1.52738095,  2.01488095,  2.02738095,  2.03988095,  2.05238095,
-        2.06488095,  1.18452381,  2.19404762,  2.88988095,  2.90238095,
-        2.91488095,  2.92738095,  2.93988095,  1.68452381,  2.39404762,
-        3.15238095,  3.16488095,  3.17738095,  3.18988095,  3.20238095,
-        1.83452381,  2.59404762,  3.41488095,  3.42738095,  3.43988095,
-        3.45238095,  3.46488095,  1.98452381
-=======
         0.06071429, 0.08988095, 0.10238095, 0.11488095, 0.12738095, 0.13988095,
         0.08452381, 0.26071429, 0.35238095, 0.36488095, 0.37738095, 0.38988095,
         0.40238095, 0.23452381, 0.46071429, 0.61488095, 0.62738095, 0.63988095,
@@ -212,7 +173,6 @@
         1.68452381, 2.39404762, 3.15238095, 3.16488095, 3.17738095, 3.18988095,
         3.20238095, 1.83452381, 2.59404762, 3.41488095, 3.42738095, 3.43988095,
         3.45238095, 3.46488095, 1.98452381
->>>>>>> c0b8a077
     ]
     self._VerifyValues(
         tensor_in_sizes=[1, 5, 8, 7, 1],
@@ -223,12 +183,7 @@
 
   def testConv3D2x2x2FilterStride2(self):
     expected_output = [
-<<<<<<< HEAD
-        3.77199074,  3.85069444,  3.92939815,  9.68865741,  9.93402778,
-        10.17939815
-=======
         3.77199074, 3.85069444, 3.92939815, 9.68865741, 9.93402778, 10.17939815
->>>>>>> c0b8a077
     ]
     self._VerifyValues(
         tensor_in_sizes=[1, 4, 2, 3, 3],
@@ -239,23 +194,12 @@
 
   def testConv3DStride3(self):
     expected_output = [
-<<<<<<< HEAD
-        1.51140873,  1.57167659,  1.63194444,  1.56349206,  1.62673611,
-        1.68998016,  1.6155754 ,  1.68179563,  1.74801587,  1.9280754 ,
-        2.01215278,  2.09623016,  1.98015873,  2.0672123 ,  2.15426587,
-        2.03224206,  2.12227183,  2.21230159,  4.4280754 ,  4.65500992,
-        4.88194444,  4.48015873,  4.71006944,  4.93998016,  4.53224206,
-        4.76512897,  4.99801587,  4.84474206,  5.09548611,  5.34623016,
-        4.8968254 ,  5.15054563,  5.40426587,  4.94890873,  5.20560516,
-        5.46230159
-=======
         1.51140873, 1.57167659, 1.63194444, 1.56349206, 1.62673611, 1.68998016,
         1.6155754, 1.68179563, 1.74801587, 1.9280754, 2.01215278, 2.09623016,
         1.98015873, 2.0672123, 2.15426587, 2.03224206, 2.12227183, 2.21230159,
         4.4280754, 4.65500992, 4.88194444, 4.48015873, 4.71006944, 4.93998016,
         4.53224206, 4.76512897, 4.99801587, 4.84474206, 5.09548611, 5.34623016,
         4.8968254, 5.15054563, 5.40426587, 4.94890873, 5.20560516, 5.46230159
->>>>>>> c0b8a077
     ]
     self._VerifyValues(
         tensor_in_sizes=[1, 6, 7, 8, 2],
@@ -266,14 +210,8 @@
 
   def testConv3D2x2x2FilterStride2Same(self):
     expected_output = [
-<<<<<<< HEAD
-        3.77199074,   3.85069444,   3.92939815,   2.0162037 ,   2.06597222,
-        2.11574074,   9.68865741,   9.93402778,  10.17939815,   4.59953704,
-        4.73263889,   4.86574074
-=======
         3.77199074, 3.85069444, 3.92939815, 2.0162037, 2.06597222, 2.11574074,
         9.68865741, 9.93402778, 10.17939815, 4.59953704, 4.73263889, 4.86574074
->>>>>>> c0b8a077
     ]
     self._VerifyValues(
         tensor_in_sizes=[1, 4, 2, 3, 3],
@@ -284,13 +222,8 @@
 
   def testKernelSmallerThanStride(self):
     expected_output = [
-<<<<<<< HEAD
-        0.03703704,  0.11111111,  0.25925926,  0.33333333,  0.7037037 ,
-        0.77777778,  0.92592593,  1.
-=======
         0.03703704, 0.11111111, 0.25925926, 0.33333333, 0.7037037, 0.77777778,
         0.92592593, 1.
->>>>>>> c0b8a077
     ]
     self._VerifyValues(
         tensor_in_sizes=[1, 3, 3, 3, 1],
@@ -306,20 +239,11 @@
         expected=expected_output)
 
     expected_output = [
-<<<<<<< HEAD
-        0.54081633,  0.58017493,  0.28061224,  0.81632653,  0.85568513,
-        0.40306122,  0.41873178,  0.4340379 ,  0.19642857,  2.46938776,
-        2.50874636,  1.1377551 ,  2.74489796,  2.78425656,  1.26020408,
-        1.16873178,  1.1840379 ,  0.51785714,  1.09511662,  1.10604956,
-        0.44642857,  1.17164723,  1.18258017,  0.47704082,  0.3691691 ,
-        0.37244898,  0.125
-=======
         0.54081633, 0.58017493, 0.28061224, 0.81632653, 0.85568513, 0.40306122,
         0.41873178, 0.4340379, 0.19642857, 2.46938776, 2.50874636, 1.1377551,
         2.74489796, 2.78425656, 1.26020408, 1.16873178, 1.1840379, 0.51785714,
         1.09511662, 1.10604956, 0.44642857, 1.17164723, 1.18258017, 0.47704082,
         0.3691691, 0.37244898, 0.125
->>>>>>> c0b8a077
     ]
     self._VerifyValues(
         tensor_in_sizes=[1, 7, 7, 7, 1],
@@ -329,13 +253,8 @@
         expected=expected_output)
 
     expected_output = [
-<<<<<<< HEAD
-        0.540816,  0.580175,  0.816327,  0.855685,  2.469388,  2.508746,
-        2.744898,  2.784257
-=======
         0.540816, 0.580175, 0.816327, 0.855685, 2.469388, 2.508746, 2.744898,
         2.784257
->>>>>>> c0b8a077
     ]
     self._VerifyValues(
         tensor_in_sizes=[1, 7, 7, 7, 1],
@@ -350,11 +269,7 @@
         filter_in_sizes=[2, 1, 2, 1, 2],
         stride=1,
         padding="VALID",
-<<<<<<< HEAD
-        expected=[1.5625,  1.875])
-=======
         expected=[1.5625, 1.875])
->>>>>>> c0b8a077
 
   def _ConstructAndTestGradientForConfig(
       self, batch, input_shape, filter_shape, in_depth, out_depth, stride,
@@ -394,10 +309,6 @@
     input_data = [x * 1.0 / input_size for x in range(0, input_size)]
     filter_data = [x * 1.0 / filter_size for x in range(0, filter_size)]
 
-<<<<<<< HEAD
-
-=======
->>>>>>> c0b8a077
     for data_type in self._DtypesToTest(use_gpu=use_gpu):
       # TODO(mjanusz): Modify gradient_checker to also provide max relative
       # error and synchronize the tolerance levels between the tests for forward
@@ -409,20 +320,11 @@
       elif data_type == dtypes.float16:
         tolerance = 1e-3
 
-<<<<<<< HEAD
-
-      with self.test_session(use_gpu=use_gpu):
-        orig_input_tensor = constant_op.constant(
-          input_data, shape=input_shape, dtype=data_type, name="input")
-        filter_tensor = constant_op.constant(
-          filter_data, shape=filter_shape, dtype=data_type, name="filter")
-=======
       with self.test_session(use_gpu=use_gpu):
         orig_input_tensor = constant_op.constant(
             input_data, shape=input_shape, dtype=data_type, name="input")
         filter_tensor = constant_op.constant(
             filter_data, shape=filter_shape, dtype=data_type, name="filter")
->>>>>>> c0b8a077
 
         if data_format == "NCDHW":
           input_tensor = test_util.NHWCToNCHW(orig_input_tensor)
@@ -432,36 +334,16 @@
           new_strides = strides
 
         conv = nn_ops.conv3d(
-<<<<<<< HEAD
-          input_tensor, filter_tensor, new_strides, padding,
-          data_format=data_format, name="conv")
-=======
             input_tensor,
             filter_tensor,
             new_strides,
             padding,
             data_format=data_format,
             name="conv")
->>>>>>> c0b8a077
 
         if data_format == "NCDHW":
           conv = test_util.NCHWToNHWC(conv)
 
-<<<<<<< HEAD
-        
-        if test_input:
-          jacob_t, jacob_n = gradient_checker.compute_gradient(orig_input_tensor,
-                                                               input_shape,
-                                                               conv,
-                                                               output_shape)
-        else:
-          jacob_t, jacob_n = gradient_checker.compute_gradient(filter_tensor,
-                                                               filter_shape,
-                                                               conv,
-                                                               output_shape)
-        
-        
-=======
         if test_input:
           jacob_t, jacob_n = gradient_checker.compute_gradient(
               orig_input_tensor, input_shape, conv, output_shape)
@@ -469,7 +351,6 @@
           jacob_t, jacob_n = gradient_checker.compute_gradient(
               filter_tensor, filter_shape, conv, output_shape)
 
->>>>>>> c0b8a077
         if data_type != dtypes.float16:
           reference_jacob_t = jacob_t
           err = np.fabs(jacob_t - jacob_n).max()
@@ -480,10 +361,6 @@
 
       print("conv3d gradient error = ", err)
       self.assertLess(err, tolerance)
-<<<<<<< HEAD
-
-=======
->>>>>>> c0b8a077
 
   def ConstructAndTestGradient(self, **kwargs):
     for data_format, use_gpu in GetTestConfigs():
