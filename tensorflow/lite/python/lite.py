--- conflicted
+++ resolved
@@ -293,7 +293,6 @@
             self._any_optimization_enabled())
 
   def _calibrate_quantize_model(self, result, inference_input_type,
-<<<<<<< HEAD
                                 inference_output_type, enable_mlir_quantizer):
     allow_float = not self._is_int8_target_required() and not self._is_int16x8_target_required()
     if (self._is_int16x8_target_required()):
@@ -303,20 +302,12 @@
         ]))
     calibrate_quantize = _calibrator.Calibrator(result)
     activations_type = constants.INT16 if self._is_int16x8_target_required() else constants.INT8
-    return calibrate_quantize.calibrate_and_quantize(
-        self.representative_dataset.input_gen, inference_input_type,
-        inference_output_type, allow_float, activations_type, enable_mlir_quantizer)
-=======
-                                inference_output_type):
-    allow_float = not self._is_int8_target_required()
-    calibrate_quantize = _calibrator.Calibrator(result)
-    if self.experimental_calibrate_only:
+    if (self.experimental_calibrate_only:
       return calibrate_quantize.calibrate(self.representative_dataset.input_gen)
     else:
       return calibrate_quantize.calibrate_and_quantize(
-          self.representative_dataset.input_gen, inference_input_type,
-          inference_output_type, allow_float, self.experimental_new_quantizer)
->>>>>>> 07542ce6
+        self.representative_dataset.input_gen, inference_input_type,
+        inference_output_type, allow_float, activations_type, enable_mlir_quantizer)
 
   def _is_unknown_shapes_allowed(self):
     # TODO(b/128319310): Investigate which quantization methods work.
